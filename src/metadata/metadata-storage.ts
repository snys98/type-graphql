import {
  ResolverMetadata,
  ClassMetadata,
  FieldMetadata,
  ParamMetadata,
  FieldResolverMetadata,
  AuthorizedMetadata,
  BaseResolverMetadata,
  EnumMetadata,
  UnionMetadata,
  UnionMetadataWithSymbol,
  ResolverClassMetadata,
  SubscriptionResolverMetadata,
  MiddlewareMetadata,
} from "./definitions";
import { ClassType } from "../interfaces";
import { NoExplicitTypeError } from "../errors";
import {
  mapSuperResolverHandlers,
  mapMiddlewareMetadataToArray,
  mapSuperFieldResolverHandlers,
  ensureReflectMetadataExists,
} from "./utils";
import { ObjectClassMetadata } from "./definitions/object-class-metdata";
import { InterfaceClassMetadata } from "./definitions/interface-class-metadata";
<<<<<<< HEAD
import { shield } from "graphql-shield";
import { IMiddlewareGenerator } from "graphql-middleware";
=======
import { DirectiveClassMetadata, DirectiveFieldMetadata } from "./definitions/directive-metadata";
>>>>>>> ff7979c5

export class MetadataStorage {
  queries: ResolverMetadata[] = [];
  mutations: ResolverMetadata[] = [];
  subscriptions: SubscriptionResolverMetadata[] = [];
  fieldResolvers: FieldResolverMetadata[] = [];
  objectTypes: ObjectClassMetadata[] = [];
  inputTypes: ClassMetadata[] = [];
  argumentTypes: ClassMetadata[] = [];
  interfaceTypes: InterfaceClassMetadata[] = [];
  authorizedFields: AuthorizedMetadata[] = [];
  enums: EnumMetadata[] = [];
  unions: UnionMetadataWithSymbol[] = [];
  middlewares: MiddlewareMetadata[] = [];
  classDirectives: DirectiveClassMetadata[] = [];
  fieldDirectives: DirectiveFieldMetadata[] = [];

  permissions: IMiddlewareGenerator<any, any, any>;
  fields: FieldMetadata[] = [];

  private resolverClasses: ResolverClassMetadata[] = [];
  private params: ParamMetadata[] = [];

  constructor() {
    ensureReflectMetadataExists();
  }

  collectQueryHandlerMetadata(definition: ResolverMetadata) {
    this.queries.push(definition);
  }
  collectMutationHandlerMetadata(definition: ResolverMetadata) {
    this.mutations.push(definition);
  }
  collectSubscriptionHandlerMetadata(definition: SubscriptionResolverMetadata) {
    this.subscriptions.push(definition);
  }
  collectFieldResolverMetadata(definition: FieldResolverMetadata) {
    this.fieldResolvers.push(definition);
  }
  collectObjectMetadata(definition: ObjectClassMetadata) {
    this.objectTypes.push(definition);
  }
  collectInputMetadata(definition: ClassMetadata) {
    this.inputTypes.push(definition);
  }
  collectArgsMetadata(definition: ClassMetadata) {
    this.argumentTypes.push(definition);
  }
  collectInterfaceMetadata(definition: InterfaceClassMetadata) {
    this.interfaceTypes.push(definition);
  }
  collectAuthorizedFieldMetadata(definition: AuthorizedMetadata) {
    this.authorizedFields.push(definition);
  }
  collectEnumMetadata(definition: EnumMetadata) {
    this.enums.push(definition);
  }
  collectUnionMetadata(definition: UnionMetadata) {
    const unionSymbol = Symbol(definition.name);
    this.unions.push({
      ...definition,
      symbol: unionSymbol,
    });
    return unionSymbol;
  }
  collectMiddlewareMetadata(definition: MiddlewareMetadata) {
    this.middlewares.push(definition);
  }

  collectResolverClassMetadata(definition: ResolverClassMetadata) {
    this.resolverClasses.push(definition);
  }
  collectClassFieldMetadata(definition: FieldMetadata) {
    this.fields.push(definition);
  }
  collectHandlerParamMetadata(definition: ParamMetadata) {
    this.params.push(definition);
  }

  collectDirectiveClassMetadata(definition: DirectiveClassMetadata) {
    this.classDirectives.push(definition);
  }
  collectDirectiveFieldMetadata(definition: DirectiveFieldMetadata) {
    this.fieldDirectives.push(definition);
  }

  build() {
    // TODO: disable next build attempts

    this.classDirectives.reverse();
    this.fieldDirectives.reverse();

    this.buildClassMetadata(this.objectTypes);
    this.buildClassMetadata(this.inputTypes);
    this.buildClassMetadata(this.argumentTypes);
    this.buildClassMetadata(this.interfaceTypes);

    this.buildFieldResolverMetadata(this.fieldResolvers);

    this.buildResolversMetadata(this.queries);
    this.buildResolversMetadata(this.mutations);
    this.buildResolversMetadata(this.subscriptions);
    this.buildExtendedResolversMetadata();
  }

  clear() {
    this.queries = [];
    this.mutations = [];
    this.subscriptions = [];
    this.fieldResolvers = [];
    this.objectTypes = [];
    this.inputTypes = [];
    this.argumentTypes = [];
    this.interfaceTypes = [];
    this.authorizedFields = [];
    this.enums = [];
    this.unions = [];
    this.middlewares = [];
    this.classDirectives = [];
    this.fieldDirectives = [];

    this.resolverClasses = [];
    this.fields = [];
    this.params = [];
  }

  private buildClassMetadata(definitions: ClassMetadata[]) {
    definitions.forEach(def => {
      const fields = this.fields.filter(field => field.target === def.target);
      fields.forEach(field => {
        field.rule = this.findFieldRules(field.target, field.name);
        field.params = this.params.filter(
          param => param.target === field.target && field.name === param.methodName,
        );
        field.middlewares = mapMiddlewareMetadataToArray(
          this.middlewares.filter(
            middleware => middleware.target === field.target && middleware.fieldName === field.name,
          ),
        );
        field.directives = this.fieldDirectives
          .filter(it => it.target === field.target && it.field === field.name)
          .map(it => it.directive);
      });
      def.fields = fields;
      def.directives = this.classDirectives
        .filter(it => it.target === def.target)
        .map(it => it.directive);
    });
  }

  private buildResolversMetadata(definitions: BaseResolverMetadata[]) {
    definitions.forEach(def => {
      const resolverClassMetadata = this.resolverClasses.find(
        resolver => resolver.target === def.target,
      )!;
      def.resolverClassMetadata = resolverClassMetadata;
      def.params = this.params.filter(
        param => param.target === def.target && def.name === param.methodName,
      );
      def.rule = this.findFieldRules(def.target, def.name);
      def.middlewares = mapMiddlewareMetadataToArray(
        this.middlewares.filter(
          middleware => middleware.target === def.target && def.name === middleware.fieldName,
        ),
      );
      def.directives = this.fieldDirectives
        .filter(it => it.target === def.target && it.field === def.methodName)
        .map(it => it.directive);
    });
  }

  private buildFieldResolverMetadata(definitions: FieldResolverMetadata[]) {
    this.buildResolversMetadata(definitions);
    definitions.forEach(def => {
      def.rule = this.findFieldRules(def.target, def.name);
      def.getObjectType =
        def.kind === "external"
          ? this.resolverClasses.find(resolver => resolver.target === def.target)!.getObjectType
          : () => def.target as ClassType;
      if (def.kind === "external") {
        const objectTypeCls = this.resolverClasses.find(resolver => resolver.target === def.target)!
          .getObjectType!();
        const objectType = this.objectTypes.find(
          objTypeDef => objTypeDef.target === objectTypeCls,
        )!;
        const objectTypeField = objectType.fields!.find(fieldDef => fieldDef.name === def.name)!;
        if (!objectTypeField) {
          if (!def.getType || !def.typeOptions) {
            throw new NoExplicitTypeError(def.target.name, def.name);
          }
          const fieldMetadata: FieldMetadata = {
            name: def.name,
            schemaName: def.schemaName,
            getType: def.getType!,
            target: objectTypeCls,
            typeOptions: def.typeOptions!,
            deprecationReason: def.deprecationReason,
            description: def.description,
            complexity: def.complexity,
            rule: def.rule!,
            middlewares: def.middlewares!,
            params: def.params!,
          };
          this.collectClassFieldMetadata(fieldMetadata);
          objectType.fields!.push(fieldMetadata);
        } else {
          objectTypeField.complexity = def.complexity;
          if (objectTypeField.params!.length === 0) {
            objectTypeField.params = def.params!;
          }
          if (def.rule) {
            objectTypeField.rule = def.rule;
          } else if (objectTypeField.rule) {
            def.rule = objectTypeField.rule;
          }
        }
      }
    });
  }

  private buildExtendedResolversMetadata() {
    this.resolverClasses.forEach(def => {
      const target = def.target;
      let superResolver = Object.getPrototypeOf(target);

      // copy and modify metadata of resolver from parent resolver class
      while (superResolver.prototype) {
        const superResolverMetadata = this.resolverClasses.find(it => it.target === superResolver);
        if (superResolverMetadata) {
          this.queries.unshift(...mapSuperResolverHandlers(this.queries, superResolver, def));
          this.mutations.unshift(...mapSuperResolverHandlers(this.mutations, superResolver, def));
          this.subscriptions.unshift(
            ...mapSuperResolverHandlers(this.subscriptions, superResolver, def),
          );
          this.fieldResolvers.unshift(
            ...mapSuperFieldResolverHandlers(this.fieldResolvers, superResolver, def),
          );
        }
        superResolver = Object.getPrototypeOf(superResolver);
      }
    });
  }

  private findFieldRules(target: Function, fieldName: string): any | undefined {
    const authorizedField = this.authorizedFields.find(
      authField => authField.target === target && authField.fieldName === fieldName,
    );
    if (!authorizedField) {
      return;
    }
    return authorizedField.rule;
  }
}<|MERGE_RESOLUTION|>--- conflicted
+++ resolved
@@ -23,12 +23,9 @@
 } from "./utils";
 import { ObjectClassMetadata } from "./definitions/object-class-metdata";
 import { InterfaceClassMetadata } from "./definitions/interface-class-metadata";
-<<<<<<< HEAD
+import { DirectiveClassMetadata, DirectiveFieldMetadata } from "./definitions/directive-metadata";
 import { shield } from "graphql-shield";
 import { IMiddlewareGenerator } from "graphql-middleware";
-=======
-import { DirectiveClassMetadata, DirectiveFieldMetadata } from "./definitions/directive-metadata";
->>>>>>> ff7979c5
 
 export class MetadataStorage {
   queries: ResolverMetadata[] = [];
@@ -195,7 +192,7 @@
         ),
       );
       def.directives = this.fieldDirectives
-        .filter(it => it.target === def.target && it.field === def.methodName)
+        .filter(it => it.target === def.target && it.field === def.name)
         .map(it => it.directive);
     });
   }
